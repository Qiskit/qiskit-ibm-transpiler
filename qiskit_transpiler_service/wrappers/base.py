# -*- coding: utf-8 -*-

# (C) Copyright 2024 IBM. All Rights Reserved.
#
# This code is licensed under the Apache License, Version 2.0. You may
# obtain a copy of this license in the LICENSE.txt file in the root directory
# of this source tree or at http://www.apache.org/licenses/LICENSE-2.0.
#
# Any modifications or derivative works of this code must retain this
# copyright notice, and modified files need to carry a notice indicating
# that they have been altered from the originals.

import json
import logging
import os
from http import HTTPStatus
from pathlib import Path
from typing import Dict
from urllib.parse import urljoin

import backoff
import requests
from qiskit.transpiler.exceptions import TranspilerError

logger = logging.getLogger(__name__)


class BackendTaskError(Exception):
    def __init__(self, status: str, msg: str):
        self.status = status
        self.msg = msg


def _get_token_from_system():
    token = os.environ.get("QISKIT_IBM_TOKEN")

    if not token:
        qiskit_file = Path.home() / ".qiskit" / "qiskit-ibm.json"
        if not qiskit_file.exists():
            raise Exception(
                f"Credentials file {qiskit_file} does not exist. Please set env var QISKIT_IBM_TOKEN to access the service, or save your IBM Quantum API token using QiskitRuntimeService. "
                "More info about saving your token using QiskitRuntimeService https://docs.quantum.ibm.com/api/qiskit-ibm-runtime/qiskit_ibm_runtime.QiskitRuntimeService#save_account"
            )
        with open(qiskit_file, "r") as _sc:
            creds = json.loads(_sc.read())
        token = creds.get("default-ibm-quantum", {}).get("token")
        if token is None:
            raise Exception(
                f"default-ibm-quantum not found in {qiskit_file}. Please set env var QISKIT_IBM_TOKEN to access the service, or save your IBM Quantum API token using QiskitRuntimeService. "
                "More info about saving your token using QiskitRuntimeService https://docs.quantum.ibm.com/api/qiskit-ibm-runtime/qiskit_ibm_runtime.QiskitRuntimeService#save_account"
            )
    return token


class QiskitTranspilerService:
    """A helper class that covers some common basic funcionality for the Qiskit transpiler service"""

    def __init__(
        self,
        path_param=None,
        base_url: str = "https://cloud-transpiler.quantum.ibm.com/",
        token: str = None,
        timeout: int = 300,
    ):
        # If it does not recive URL or token, the function tries to find your Qiskit
        # token from the QISKIT_IBM_TOKEN env var
        # If it couldn't find it, it will try to get it from your ~/.qiskit/qiskit-ibm.json file
        # If it couldn't find it, it fails

        url_with_path = urljoin(base_url, path_param)

        url_env_param = f"{path_param.upper()}_" if path_param else ""
        url_env_var = f"QISKIT_TRANSPILER_SERVICE_{url_env_param}URL"

        self.url = os.environ.get(url_env_var, url_with_path).rstrip("/")

        token = token if token else _get_token_from_system()

        self.timeout = timeout

        self.headers = {
            "Accept": "application/json",
            "Authorization": f"Bearer {token}",
            "Content-Type": "application/json",
            "X-Caller": "qiskit-transpiler-service",
        }

    def get_versions(self):
        url = f"{self.url}/version"
        resp = requests.get(
            url,
            headers=self.headers,
        ).json()

        return resp

    def get_supported_backends(self):
        url = f"{self.url}/backends"
        resp = requests.get(
            url,
            headers=self.headers,
        ).json()

        return resp

    def request_status(self, endpoint, task_id):
<<<<<<< HEAD
        logger.debug("Getting status of task {} ...".format(task_id))
        res = requests.get(url=f"{self.url}/{endpoint}/{task_id}", headers=self.headers)
        res.raise_for_status()
        return res.json()
=======
        @backoff.on_predicate(
            backoff.constant,
            lambda res: res.get("state") not in ["SUCCESS", "FAILURE"],
            jitter=None,
            interval=1,  # TODO: Define by config or circuit?
            max_time=self.timeout,
        )
        @backoff.on_exception(
            backoff.expo,
            (
                requests.exceptions.Timeout,
                requests.exceptions.ConnectionError,
                requests.exceptions.JSONDecodeError,
            ),
            max_time=self.timeout,
        )
        def _request_status(self, endpoint, task_id):
            logger.debug(f"Getting status of task {task_id} ...")
            res = requests.get(
                url=f"{self.url}/{endpoint}/{task_id}", headers=self.headers
            )
            res.raise_for_status()
            return res.json()

        return _request_status(self, endpoint, task_id)
>>>>>>> 03b0606d

    def request_and_wait(self, endpoint: str, body: Dict, params: Dict):
        try:
            return self._request_and_wait(endpoint, body, params)
        except requests.exceptions.HTTPError as exc:
            _raise_transpiler_error_and_log(_get_error_msg_from_response(exc))
        except BackendTaskError as exc:
            error_msg = exc.msg or "Service error."
            _raise_transpiler_error_and_log(error_msg)
        except Exception as exc:
            _raise_transpiler_error_and_log(f"Error: {exc}")

    def _request_and_wait(self, endpoint: str, body: Dict, params: Dict):
        resp = requests.post(
            f"{self.url}/{endpoint}",
            headers=self.headers,
            json=body,
            params=params,
        )
        resp.raise_for_status()
        resp = resp.json()
        task_id = resp.get("task_id")

        result = BackendTaskError(
            status="PENDING",
            msg=f"The background task {task_id} timed out. Try to update the client's timeout config or review your task",
        )

        resp = self.request_status(endpoint, task_id)
        if resp.get("state") == "SUCCESS":
            result = resp.get("result")
        elif resp.get("state") == "FAILURE":
            logger.error("The request FAILED")
            result = BackendTaskError(
                status="FAILURE", msg=f"The background task {task_id} FAILED"
            )

        if isinstance(result, BackendTaskError):
            # TODO: Shall we show this  "The background task 99cf52d2-3942-4ae5-b2a7-d672af7f1216 FAILED" to the user?
            logger.error(
                "Failed to get a result for {}: {}".format(endpoint, result.msg)
            )
            raise result
        else:
            return result


def _raise_transpiler_error_and_log(msg: str):
    logger.error(msg)
    raise TranspilerError(msg)


def _get_error_msg_from_response(exc: requests.exceptions.HTTPError):
    resp = exc.response.json()
    detail = resp.get("detail")
    # Default message
    msg = "Internal error."

    if isinstance(detail, str):
        msg = detail
    elif isinstance(detail, list):
        detail_input = detail[0]["input"]
        detail_msg = detail[0]["msg"]

        if detail_input and detail_msg:
            msg = f"Wrong input '{detail_input}'. {detail_msg}"

    return msg<|MERGE_RESOLUTION|>--- conflicted
+++ resolved
@@ -104,12 +104,6 @@
         return resp
 
     def request_status(self, endpoint, task_id):
-<<<<<<< HEAD
-        logger.debug("Getting status of task {} ...".format(task_id))
-        res = requests.get(url=f"{self.url}/{endpoint}/{task_id}", headers=self.headers)
-        res.raise_for_status()
-        return res.json()
-=======
         @backoff.on_predicate(
             backoff.constant,
             lambda res: res.get("state") not in ["SUCCESS", "FAILURE"],
@@ -135,7 +129,6 @@
             return res.json()
 
         return _request_status(self, endpoint, task_id)
->>>>>>> 03b0606d
 
     def request_and_wait(self, endpoint: str, body: Dict, params: Dict):
         try:
