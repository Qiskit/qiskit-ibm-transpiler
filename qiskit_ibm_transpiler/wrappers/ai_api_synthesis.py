--- conflicted
+++ resolved
@@ -19,10 +19,6 @@
 from qiskit.quantum_info import Clifford
 
 from ..utils import (
-<<<<<<< HEAD
-=======
-    deserialize_circuit_from_qpy_or_qasm,
->>>>>>> 2edc8f91
     serialize_circuits_to_qpy_or_qasm,
 )
 from .base import QiskitTranspilerService
@@ -229,14 +225,12 @@
         # backend is not used yet, but probably it will replace backend_name
         backend: Union[Backend, None] = None,
     ):
-<<<<<<< HEAD
-
-        if not coupling_map and not backend_name:
-            raise ValueError(
-                "ERROR. Either a 'coupling_map' or a 'backend_name' must be provided."
-            )
-
-        qpy, qasm = serialize_circuits_to_qpy_or_qasm(circuits)
+        if not coupling_map and not backend_name:
+            raise ValueError(
+                "ERROR. Either a 'coupling_map' or a 'backend_name' must be provided."
+            )
+
+        qpy, qasm = serialize_circuits_to_qpy_or_qasm(circuits, self.get_qiskit_version())
         body_params = {
             "qasm": qasm,
             "qpy": qpy,
@@ -245,11 +239,6 @@
 
         query_params = dict()
 
-=======
-        qpy, qasm = serialize_circuits_to_qpy_or_qasm(
-            circuits, self.get_qiskit_version()
-        )
->>>>>>> 2edc8f91
         if coupling_map is not None:
             body_params["backend_coupling_map"] = coupling_map
         elif backend_name is not None:
