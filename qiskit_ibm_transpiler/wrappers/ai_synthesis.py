# -*- coding: utf-8 -*-

# (C) Copyright 2023 IBM. All Rights Reserved.
#
# This code is licensed under the Apache License, Version 2.0. You may
# obtain a copy of this license in the LICENSE.txt file in the root directory
# of this source tree or at http://www.apache.org/licenses/LICENSE-2.0.
#
# Any modifications or derivative works of this code must retain this
# copyright notice, and modified files need to carry a notice indicating
# that they have been altered from the originals.

import logging
from typing import Union, List

from qiskit import QuantumCircuit
from qiskit.circuit.library import LinearFunction
from qiskit.quantum_info import Clifford

from .base import QiskitTranspilerService
<<<<<<< HEAD
from ..utils import (
    get_circuit_from_qpy,
    serialize_circuits_to_qpy_or_qasm,
)
=======
from ..utils import deserialize_circuit_from_qpy_or_qasm
>>>>>>> 9f6b8e3b

logging.basicConfig()
logging.getLogger(__name__).setLevel(logging.INFO)


class AICliffordAPI(QiskitTranspilerService):
    """A helper class that covers some basic funcionality from the Clifford AI Synthesis API"""

    def __init__(self, **kwargs):
        super().__init__(path_param="clifford", **kwargs)

    def transpile(
        self,
        circuits: List[Union[QuantumCircuit, Clifford]],
        qargs: List[List[int]],
        coupling_map: Union[List[List[int]], None] = None,
        backend_name: Union[str, None] = None,
    ):
        if coupling_map is not None:
            transpile_resps = self.request_and_wait(
                endpoint="transpile",
                body={
                    "clifford_dict": [
                        Clifford(circuit).to_dict() for circuit in circuits
                    ],
                    "qargs": qargs,
                    "backend_coupling_map": coupling_map,
                },
                params=dict(),
            )
        elif backend_name is not None:
            transpile_resps = self.request_and_wait(
                endpoint="transpile",
                body={
                    "clifford_dict": [
                        Clifford(circuit).to_dict() for circuit in circuits
                    ],
                    "qargs": qargs,
                },
                params={"backend": backend_name},
            )
        else:
            raise (
                f"ERROR. Either a 'coupling_map' or a 'backend_name' must be provided."
            )

        results = []
        for transpile_resp in transpile_resps:
<<<<<<< HEAD
            if transpile_resp.get("success") and transpile_resp.get("qpy") is not None:
                results.append(get_circuit_from_qpy(transpile_resp.get("qpy")))
=======
            if transpile_resp.get("success"):
                results.append(
                    deserialize_circuit_from_qpy_or_qasm(
                        transpile_resp.get("qpy"), transpile_resp.get("qasm")
                    )
                )
>>>>>>> 9f6b8e3b
            else:
                results.append(None)
        return results


class AILinearFunctionAPI(QiskitTranspilerService):
    """A helper class that covers some basic funcionality from the Linear Function AI Synthesis API"""

    def __init__(self, **kwargs):
        super().__init__(path_param="linear_functions", **kwargs)

    def transpile(
        self,
        circuits: List[Union[QuantumCircuit, LinearFunction]],
        qargs: List[List[int]],
        coupling_map: Union[List[List[int]], None] = None,
        backend_name: Union[str, None] = None,
    ):
        if coupling_map is not None:
            transpile_resps = self.request_and_wait(
                endpoint="transpile",
                body={
                    "clifford_dict": [
                        Clifford(circuit).to_dict() for circuit in circuits
                    ],
                    "qargs": qargs,
                    "backend_coupling_map": coupling_map,
                },
                params=dict(),
            )
        elif backend_name is not None:
            transpile_resps = self.request_and_wait(
                endpoint="transpile",
                body={
                    "clifford_dict": [
                        Clifford(circuit).to_dict() for circuit in circuits
                    ],
                    "qargs": qargs,
                },
                params={"backend": backend_name},
            )
        else:
            raise (
                f"ERROR. Either a 'coupling_map' or a 'backend_name' must be provided."
            )

        results = []
        for transpile_resp in transpile_resps:
<<<<<<< HEAD
            if transpile_resp.get("success") and transpile_resp.get("qpy") is not None:
                results.append(get_circuit_from_qpy(transpile_resp.get("qpy")))
=======
            if transpile_resp.get("success"):
                results.append(
                    deserialize_circuit_from_qpy_or_qasm(
                        transpile_resp.get("qpy"), transpile_resp.get("qasm")
                    )
                )
>>>>>>> 9f6b8e3b
            else:
                results.append(None)
        return results


class AIPermutationAPI(QiskitTranspilerService):
    """A helper class that covers some basic funcionality from the Permutation AI Synthesis API"""

    def __init__(self, **kwargs):
        super().__init__(path_param="permutations", **kwargs)

    def transpile(
        self,
        patterns: List[List[int]],
        qargs: List[List[int]],
        coupling_map: Union[List[List[int]], None] = None,
        backend_name: Union[str, None] = None,
    ):

        if coupling_map is not None:
            transpile_resps = self.request_and_wait(
                endpoint="transpile",
                body={
                    "permutation": patterns,
                    "qargs": qargs,
                    "backend_coupling_map": coupling_map,
                },
                params=dict(),
            )
        elif backend_name is not None:
            transpile_resps = self.request_and_wait(
                endpoint="transpile",
                body={
                    "permutation": patterns,
                    "qargs": qargs,
                },
                params={"backend": backend_name},
            )
        else:
            raise (
                f"ERROR. Either a 'coupling_map' or a 'backend_name' must be provided."
            )

        results = []
        for transpile_resp in transpile_resps:
<<<<<<< HEAD
            if transpile_resp.get("success") and transpile_resp.get("qpy") is not None:
                results.append(get_circuit_from_qpy(transpile_resp.get("qpy")))
            else:
                results.append(None)
        return results


class AIPauliNetworkAPI(QiskitTranspilerService):
    """A helper class that covers some basic funcionality from the Pauli Network AI Synthesis API"""

    def __init__(self, **kwargs):
        super().__init__(path_param="pauli_network", **kwargs)

    def transpile(
        self,
        circuits: List[QuantumCircuit],
        qargs: List[List[int]],
        coupling_map: Union[List[List[int]], None] = None,
        backend_name: Union[str, None] = None,
    ):
        qpy, qasm = serialize_circuits_to_qpy_or_qasm(circuits)
        if coupling_map is not None:
            transpile_resps = self.request_and_wait(
                endpoint="transpile",
                body={
                    "qasm": qasm,
                    "qpy": qpy,
                    "qargs": qargs,
                    "backend_coupling_map": coupling_map,
                },
                params=dict(),
            )
        elif backend_name is not None:
            transpile_resps = self.request_and_wait(
                endpoint="transpile",
                body={
                    "qasm": qasm,
                    "qpy": qpy,
                    "qargs": qargs,
                },
                params={"backend": backend_name},
            )
        else:
            raise (
                f"ERROR. Either a 'coupling_map' or a 'backend_name' must be provided."
            )

        results = []
        for transpile_resp in transpile_resps:
            if transpile_resp.get("success") and transpile_resp.get("qpy") is not None:
                results.append(get_circuit_from_qpy(transpile_resp.get("qpy")))
=======
            if transpile_resp.get("success"):
                results.append(
                    deserialize_circuit_from_qpy_or_qasm(
                        transpile_resp.get("qpy"), transpile_resp.get("qasm")
                    )
                )
>>>>>>> 9f6b8e3b
            else:
                results.append(None)
        return results<|MERGE_RESOLUTION|>--- conflicted
+++ resolved
@@ -18,14 +18,10 @@
 from qiskit.quantum_info import Clifford
 
 from .base import QiskitTranspilerService
-<<<<<<< HEAD
 from ..utils import (
-    get_circuit_from_qpy,
     serialize_circuits_to_qpy_or_qasm,
+    deserialize_circuit_from_qpy_or_qasm,
 )
-=======
-from ..utils import deserialize_circuit_from_qpy_or_qasm
->>>>>>> 9f6b8e3b
 
 logging.basicConfig()
 logging.getLogger(__name__).setLevel(logging.INFO)
@@ -74,17 +70,12 @@
 
         results = []
         for transpile_resp in transpile_resps:
-<<<<<<< HEAD
-            if transpile_resp.get("success") and transpile_resp.get("qpy") is not None:
-                results.append(get_circuit_from_qpy(transpile_resp.get("qpy")))
-=======
-            if transpile_resp.get("success"):
-                results.append(
-                    deserialize_circuit_from_qpy_or_qasm(
-                        transpile_resp.get("qpy"), transpile_resp.get("qasm")
-                    )
-                )
->>>>>>> 9f6b8e3b
+            if transpile_resp.get("success"):
+                results.append(
+                    deserialize_circuit_from_qpy_or_qasm(
+                        transpile_resp.get("qpy"), transpile_resp.get("qasm")
+                    )
+                )
             else:
                 results.append(None)
         return results
@@ -133,17 +124,12 @@
 
         results = []
         for transpile_resp in transpile_resps:
-<<<<<<< HEAD
-            if transpile_resp.get("success") and transpile_resp.get("qpy") is not None:
-                results.append(get_circuit_from_qpy(transpile_resp.get("qpy")))
-=======
-            if transpile_resp.get("success"):
-                results.append(
-                    deserialize_circuit_from_qpy_or_qasm(
-                        transpile_resp.get("qpy"), transpile_resp.get("qasm")
-                    )
-                )
->>>>>>> 9f6b8e3b
+            if transpile_resp.get("success"):
+                results.append(
+                    deserialize_circuit_from_qpy_or_qasm(
+                        transpile_resp.get("qpy"), transpile_resp.get("qasm")
+                    )
+                )
             else:
                 results.append(None)
         return results
@@ -189,11 +175,12 @@
 
         results = []
         for transpile_resp in transpile_resps:
-<<<<<<< HEAD
-            if transpile_resp.get("success") and transpile_resp.get("qpy") is not None:
-                results.append(get_circuit_from_qpy(transpile_resp.get("qpy")))
-            else:
-                results.append(None)
+            if transpile_resp.get("success"):
+                results.append(
+                    deserialize_circuit_from_qpy_or_qasm(
+                        transpile_resp.get("qpy"), transpile_resp.get("qasm")
+                    )
+                )
         return results
 
 
@@ -239,16 +226,12 @@
 
         results = []
         for transpile_resp in transpile_resps:
-            if transpile_resp.get("success") and transpile_resp.get("qpy") is not None:
-                results.append(get_circuit_from_qpy(transpile_resp.get("qpy")))
-=======
-            if transpile_resp.get("success"):
-                results.append(
-                    deserialize_circuit_from_qpy_or_qasm(
-                        transpile_resp.get("qpy"), transpile_resp.get("qasm")
-                    )
-                )
->>>>>>> 9f6b8e3b
+            if transpile_resp.get("success"):
+                results.append(
+                    deserialize_circuit_from_qpy_or_qasm(
+                        transpile_resp.get("qpy"), transpile_resp.get("qasm")
+                    )
+                )
             else:
                 results.append(None)
         return results