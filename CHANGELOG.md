# Changelog

All notable changes to this project will be documented in this file.

The format is based on [Keep a Changelog](http://keepachangelog.com/en/1.0.0/)
and this project adheres to [Semantic Versioning](http://semver.org/spec/v2.0.0.html).

> **Types of changes**:
>
> - 🎉 **Added**: for new features.
> - ✏️ **Changed**: for changes in existing functionality.
> - 🐛 **Fixed**: for any bug fixes.
> - ❌ **Removed**: for now removed features.
> - 👾 **Security**: in case of vulnerabilities.
> - ⚠️ **Deprecated**: for soon-to-be removed features.

## [Unreleased]

### 🎉 Added

### ✏️ Changed

### 🐛 Fixed

<<<<<<< HEAD
- [#25](https://github.com/Qiskit/qiskit-transpiler-service/pull/25) Using the declared ai_layout_mode in the TranspilerService's run method
=======
- [#26](https://github.com/Qiskit/qiskit-transpiler-service/pull/26) Updating tests about service's limits after last changes
>>>>>>> 4b1f3a6f

### ❌ Removed

### 👾 Security

### ⚠️ Deprecated

## [0.4.4] - 2024-07-24

### ✏️ Changed

- [#21](https://github.com/Qiskit/qiskit-transpiler-service/pull/21) Increasing timeout to 600s instead of 120s
- [#17](https://github.com/Qiskit/qiskit-transpiler-service/pull/17) Fix tests after update on the service

### 🐛 Fixed

- [#10](https://github.com/Qiskit/qiskit-transpiler-service/pull/10) Configures Logging for a Library
- [#8](https://github.com/Qiskit/qiskit-transpiler-service/pull/8) Expose service errors to users
- [#7](https://github.com/Qiskit/qiskit-transpiler-service/pull/7) Correctly parse string boolean for ai param

## [0.4.3] - 2024-06-07

### ✏️ Changed

- #85 Check existence of credentials and raise related exceptions instead of breaking

## [0.4.2] - 2024-06-07

### ✏️ Changed

- #82 Relaxing pin of local dependencies

### 🐛 Fixed

- #83 Python 3.8 support. Back to specify types with typing
- #81) Fixing some import errors for local modules

## [0.4.1] - 2024-06-06

### ✏️ Changed

- #72 Refactoring the extension code
- #69 Updating logs levels

### 🐛 Fixed

- #76 Rebuild layout in transpiled circuit
- #71 Avoid barrier nodes in collection

## [0.4.0] - 2024-05-28

### 🎉 Added

- #63 Request the synthesis of a list of circuits to the service.
- #57 Adding docstrings for public documentation

### ✏️ Changed

- #67 Updating Clifford service URL.
- #60 Replace use_ai by ai param in requests
- #58 Move type hints in documentation.
- #54 Set name to logger

### 🐛 Fixed

- #56 Adjust dependencies to be less strict and support minor version updates for qiskit & patch updates for qiskit-qasm3-import

## [0.3.0] - 2024-02-29

### ✏️ Changed

- #36 Updating the plugin to use Qiskit 1.0 by default.

### 🐛 Fixed

- #38 Supporting measurements in circuits when transpiling using ai=true option.

## [0.2.1] - 2024-02-22

### 🎉 Added

- #34 Add multithreading to synth requests. The requests  to the service for transpile and transpile now are done in parallel.

### ✏️ Changed

- #31 Updated collection passes. Now the passes could work up to N of qubits or with any block size of qubits

## [0.2.0] - 2024-02-12

### 🎉 Added

- #28 Added support for synthesis and transpilation of Clifford, Permutation and Linear Function circuits. Using new URLs for the service.

## [0.1.3] - 2023-12-11

### 🐛 Fixed

- #20 Fixing layout integration with Qiskit for the transpiler service
- #18 Fixing hardcoded input to routing
- #17 Fix bug in input and refactor

## [0.1.2] - 2023-12-04

- Publishing first version 0.1.2 for the IBM Quantum Summit.

[Unreleased]: https://github.com/Qiskit/qiskit-transpiler-service/compare/0.4.4...main
[0.4.4]: https://github.com/Qiskit/qiskit-transpiler-service/compare/0.4.3...0.4.4<|MERGE_RESOLUTION|>--- conflicted
+++ resolved
@@ -22,11 +22,8 @@
 
 ### 🐛 Fixed
 
-<<<<<<< HEAD
 - [#25](https://github.com/Qiskit/qiskit-transpiler-service/pull/25) Using the declared ai_layout_mode in the TranspilerService's run method
-=======
 - [#26](https://github.com/Qiskit/qiskit-transpiler-service/pull/26) Updating tests about service's limits after last changes
->>>>>>> 4b1f3a6f
 
 ### ❌ Removed
 
