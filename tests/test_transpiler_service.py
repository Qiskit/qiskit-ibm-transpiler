--- conflicted
+++ resolved
@@ -461,7 +461,6 @@
     assert isinstance(transpiled_circuit, QuantumCircuit)
 
 
-<<<<<<< HEAD
 def test_qasm3_iterative_decomposition():
     feature_map = ZZFeatureMap(feature_dimension=3, reps=1, entanglement="full")
     qasm = input_to_qasm(feature_map)
@@ -473,7 +472,8 @@
     feature_map = ZZFeatureMap(feature_dimension=3, reps=1, entanglement="full")
     with pytest.raises(qasm3.QASM3ExporterError):
         to_qasm3_iterative_decomposition(feature_map, n_iter=1)
-=======
+
+
 def test_transpile_with_barrier_on_circuit():
     circuit = QuantumCircuit(5)
     circuit.x(4)
@@ -488,5 +488,4 @@
 
     transpiled_circuit = transpiler_service.run(circuit)
 
-    assert isinstance(transpiled_circuit, QuantumCircuit)
->>>>>>> dbc6ff04
+    assert isinstance(transpiled_circuit, QuantumCircuit)