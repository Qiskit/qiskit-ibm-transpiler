--- conflicted
+++ resolved
@@ -417,50 +417,55 @@
     assert any(isinstance(gate.operation, ECRGate) for gate in list(transpiled_circuit))
 
 
-<<<<<<< HEAD
+@pytest.mark.parametrize("non_valid_use_fractional_gates_param", [8, "8", "foo"])
+def test_transpile_non_valid_use_fractional_gates_param(
+    non_valid_use_fractional_gates_param,
+):
+    circuit = random_circuit(5, depth=3, seed=42)
+
+    transpiler_service = TranspilerService(
+        backend_name="ibm_brisbane",
+        optimization_level=1,
+        use_fractional_gates=non_valid_use_fractional_gates_param,
+    )
+
+    try:
+        transpiler_service.run(circuit)
+        pytest.fail("Error expected")
+    except Exception as e:
+        assert "Wrong input" in str(e)
+
+
+@pytest.mark.parametrize(
+    "valid_use_fractional_gates_param",
+    ["no", "n", "false", "f", "0", "yes", "y", "true", "t", "1"],
+)
+def test_transpile_valid_use_fractional_gates_param(valid_use_fractional_gates_param):
+    circuit = random_circuit(5, depth=3, seed=42)
+
+    transpiler_service = TranspilerService(
+        backend_name="ibm_brisbane",
+        optimization_level=1,
+        use_fractional_gates=valid_use_fractional_gates_param,
+    )
+    
+    transpiled_circuit = transpiler_service.run(circuit)
+
+    assert isinstance(transpiled_circuit, QuantumCircuit)
+
+
 def test_transpile_with_barrier_on_circuit():
     circuit = QuantumCircuit(5)
     circuit.x(4)
     circuit.barrier()
     circuit.z(3)
     circuit.cx(3, 4)
-=======
-@pytest.mark.parametrize("non_valid_use_fractional_gates_param", [8, "8", "foo"])
-def test_transpile_non_valid_use_fractional_gates_param(
-    non_valid_use_fractional_gates_param,
-):
-    circuit = random_circuit(5, depth=3, seed=42)
->>>>>>> ac02120d
-
-    transpiler_service = TranspilerService(
-        backend_name="ibm_brisbane",
-        optimization_level=1,
-<<<<<<< HEAD
-=======
-        use_fractional_gates=non_valid_use_fractional_gates_param,
-    )
-
-    try:
-        transpiler_service.run(circuit)
-        pytest.fail("Error expected")
-    except Exception as e:
-        assert "Wrong input" in str(e)
-
-
-@pytest.mark.parametrize(
-    "valid_use_fractional_gates_param",
-    ["no", "n", "false", "f", "0", "yes", "y", "true", "t", "1"],
-)
-def test_transpile_valid_use_fractional_gates_param(valid_use_fractional_gates_param):
-    circuit = random_circuit(5, depth=3, seed=42)
-
-    transpiler_service = TranspilerService(
-        backend_name="ibm_brisbane",
-        optimization_level=1,
-        use_fractional_gates=valid_use_fractional_gates_param,
->>>>>>> ac02120d
-    )
-
+    
+    transpiler_service = TranspilerService(
+        backend_name="ibm_brisbane",
+        optimization_level=1,
+    )
+    
     transpiled_circuit = transpiler_service.run(circuit)
 
     assert isinstance(transpiled_circuit, QuantumCircuit)